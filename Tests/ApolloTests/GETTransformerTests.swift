//
//  GETTransformerTests.swift
//  ApolloTests
//
//  Created by Ellen Shapiro on 7/1/19.
//  Copyright © 2019 Apollo GraphQL. All rights reserved.
//

import XCTest
@testable import Apollo
import StarWarsAPI

class GETTransformerTests: XCTestCase {
  
  private lazy var url = URL(string: "http://localhost:8080/graphql")!
  
  func testEncodingQueryWithSingleParameter() {
    let operation = HeroNameQuery(episode: .empire)
    let body = RequestCreator.requestBody(for: operation)
    
    let transformer = GraphQLGETTransformer(body: body, url: self.url)
    
    let url = transformer.createGetURL()
    
<<<<<<< HEAD
    let queryString = url?.absoluteString == "http://localhost:8080/graphql?query=query%20HeroName($episode:%20Episode)%20%7B%0A%20%20hero(episode:%20$episode)%20%7B%0A%20%20%20%20__typename%0A%20%20%20%20name%0A%20%20%7D%0A%7D&variables=%7B%22episode%22:%22EMPIRE%22%7D"
    
    XCTAssertTrue(queryString)
=======
    XCTAssertEqual(url?.absoluteString, "http://localhost:8080/graphql?operationName=HeroName&query=query%20HeroName($episode:%20Episode)%20%7B%20hero(episode:%20$episode)%20%7B%20__typename%20name%20%7D%20%7D&variables=%7B%22episode%22:%22EMPIRE%22%7D")
>>>>>>> bd6f03e2
  }
  
  func testEncodingQueryWithMoreThanOneParameterIncludingNonHashableValue() {
    let operation = HeroNameTypeSpecificConditionalInclusionQuery(episode: .jedi, includeName: true)
    let body = RequestCreator.requestBody(for: operation)
    
    let transformer = GraphQLGETTransformer(body: body, url: self.url)
    
    let url = transformer.createGetURL()
    
    if #available(iOS 11, macOS 13, tvOS 11, watchOS 4, *) {
      // Here, we know that everything should be encoded in a stable order,
      // and we can check the encoded URL string directly.
          XCTAssertEqual(url?.absoluteString, "http://localhost:8080/graphql?operationName=HeroNameTypeSpecificConditionalInclusion&query=query%20HeroNameTypeSpecificConditionalInclusion($episode:%20Episode,%20$includeName:%20Boolean!)%20%7B%20hero(episode:%20$episode)%20%7B%20__typename%20name%20@include(if:%20$includeName)%20...%20on%20Droid%20%7B%20name%20%7D%20%7D%20%7D&variables=%7B%22episode%22:%22JEDI%22,%22includeName%22:true%7D")
    } else {
      // We can't guarantee order of encoding, so we need to pull the JSON back
      // out and check that it has the correct and correctly typed properties.
      guard let transformedURL = url else {
        XCTFail("URL not created!")
        return
      }
      
      guard let urlComponents = URLComponents(url: transformedURL, resolvingAgainstBaseURL: false) else {
        XCTFail("Couldn't access URL components")
        return
      }
      
      guard let queryItems = urlComponents.queryItems else {
        XCTFail("No query items!")
        return
      }
      
      guard
        let operationNameItem = queryItems.first(where: { $0.name == "operationName" }),
        let operationName = operationNameItem.value else {
          XCTFail("Query items did not contain operation name!")
          return
      }
      
      XCTAssertEqual(operationName, "HeroNameTypeSpecificConditionalInclusion")
      
      guard
        let variablesQueryItem = queryItems.first(where: { $0.name == "variables" }),
        let variables = variablesQueryItem.value else {
          XCTFail("Query items did not contain variables!")
          return
      }
      
      guard let data = variables.data(using: .utf8) else {
        XCTFail("Couldn't convert data to UTF8 string!")
        return
      }
      
      guard
        let object = try? JSONSerialization.jsonObject(with: data),
        let dict = object as? [String: Any] else {
          XCTFail("Couldn't get dictionary out of json!")
          return
      }
      
      XCTAssertEqual(dict["includeName"] as? Bool, true)
      XCTAssertEqual(dict["episode"] as? String, "JEDI")
    }
  }
  
  func testEncodingQueryWith2DParameter() {
    let operation = HeroNameQuery(episode: .empire)
    
    let persistedQuery: GraphQLMap = [
      "version": 1,
      "sha256Hash": operation.operationIdentifier
    ]
    
    let extensions: GraphQLMap = [
      "persistedQuery": persistedQuery
    ]
    
    let body: GraphQLMap = [
      "query": operation.queryDocument,
      "variables": operation.variables,
      "extensions": extensions
    ]
    
    let transformer = GraphQLGETTransformer(body: body, url: self.url)
    
    let url = transformer.createGetURL()
    
    if #available(iOS 11, macOS 13, watchOS 4, tvOS 11, *) {
      let queryString = url?.absoluteString == "http://localhost:8080/graphql?extensions=%7B%22persistedQuery%22:%7B%22sha256Hash%22:%22f6e76545cd03aa21368d9969cb39447f6e836a16717823281803778e7805d671%22,%22version%22:1%7D%7D&query=query%20HeroName($episode:%20Episode)%20%7B%0A%20%20hero(episode:%20$episode)%20%7B%0A%20%20%20%20__typename%0A%20%20%20%20name%0A%20%20%7D%0A%7D&variables=%7B%22episode%22:%22EMPIRE%22%7D"

      XCTAssertTrue(queryString)
    } else {
      guard let query = url?.queryItems?["query"] else {
        XCTFail("query should not nil")
        return
      }
      XCTAssertTrue(query == operation.queryDocument)
      
      guard let variables = url?.queryItems?["variables"] else {
        XCTFail("variables should not nil")
        return
      }
      XCTAssertEqual(variables, "{\"episode\":\"EMPIRE\"}")
      
      guard let ext = url?.queryItems?["extensions"],
        let data = ext.data(using: .utf8),
        let jsonBody = try? JSONSerializationFormat.deserialize(data: data) as? JSONObject
        else {
          XCTFail("extensions json data should not be nil")
          return
      }
      
      guard let comparePersistedQuery = jsonBody["persistedQuery"] as? JSONObject else {
        XCTFail("persistedQuery is missing")
        return
      }
      
      guard let sha256Hash = comparePersistedQuery["sha256Hash"] as? String else {
        XCTFail("sha256Hash is missing")
        return
      }
      
      guard let version = comparePersistedQuery["version"] as? Int else {
        XCTFail("version is missing")
        return
      }
      
      XCTAssertEqual(version, 1)
      XCTAssertEqual(sha256Hash, "f6e76545cd03aa21368d9969cb39447f6e836a16717823281803778e7805d671")
    }
  }
  
  func testEncodingQueryWith2DWOQueryParameter() {
    let operation = HeroNameQuery(episode: .empire)
    
    let persistedQuery: GraphQLMap = [
      "version": 1,
      "sha256Hash": operation.operationIdentifier
    ]
    
    let extensions: GraphQLMap = [
      "persistedQuery": persistedQuery
    ]
    
    let body: GraphQLMap = [
      "variables": operation.variables,
      "extensions": extensions
    ]
    
    let transformer = GraphQLGETTransformer(body: body, url: self.url)
    
    let url = transformer.createGetURL()
    
    if #available(iOS 11, macOS 13, watchOS 4, tvOS 11, *) {
      let queryString = url?.absoluteString == "http://localhost:8080/graphql?extensions=%7B%22persistedQuery%22:%7B%22sha256Hash%22:%22f6e76545cd03aa21368d9969cb39447f6e836a16717823281803778e7805d671%22,%22version%22:1%7D%7D&variables=%7B%22episode%22:%22EMPIRE%22%7D"
      XCTAssertTrue(queryString)
    } else {

      guard let variables = url?.queryItems?["variables"] else {
        XCTFail("variables should not nil")
        return
      }
      XCTAssertEqual(variables, "{\"episode\":\"EMPIRE\"}")
      
      guard let ext = url?.queryItems?["extensions"],
        let data = ext.data(using: .utf8),
        let jsonBody = try? JSONSerializationFormat.deserialize(data: data) as? JSONObject
        else {
          XCTFail("extensions json data should not be nil")
          return
      }
      
      guard let comparePersistedQuery = jsonBody["persistedQuery"] as? JSONObject else {
        XCTFail("persistedQuery is missing")
        return
      }
      
      guard let sha256Hash = comparePersistedQuery["sha256Hash"] as? String else {
        XCTFail("sha256Hash is missing")
        return
      }
      
      guard let version = comparePersistedQuery["version"] as? Int else {
        XCTFail("version is missing")
        return
      }
      
      XCTAssertEqual(version, 1)
      XCTAssertEqual(sha256Hash, "f6e76545cd03aa21368d9969cb39447f6e836a16717823281803778e7805d671")
    }
  }
  
  func testEncodingQueryWithNullDefaultParameter() {
    let operation = HeroNameQuery()
    let body = RequestCreator.requestBody(for: operation)
    
    let transformer = GraphQLGETTransformer(body: body, url: self.url)
    
    let url = transformer.createGetURL()
    let queryString = url?.absoluteString == "http://localhost:8080/graphql?query=query%20HeroName($episode:%20Episode)%20%7B%0A%20%20hero(episode:%20$episode)%20%7B%0A%20%20%20%20__typename%0A%20%20%20%20name%0A%20%20%7D%0A%7D&variables=%7B%22episode%22:null%7D"
    
    XCTAssertTrue(queryString)
  }
  
  func testEncodingQueryWith2DNullDefaultParameter() {
    let operation = HeroNameQuery()
    
    let persistedQuery: GraphQLMap = [
      "version": 1,
      "sha256Hash": operation.operationIdentifier
    ]
    
    let extensions: GraphQLMap = [
      "persistedQuery": persistedQuery
    ]
    
<<<<<<< HEAD
    let body: GraphQLMap = [
      "query": operation.queryDocument,
      "variables": operation.variables,
      "extensions": extensions
    ]
    
    let transformer = GraphQLGETTransformer(body: body, url: self.url)
    
    let url = transformer.createGetURL()
    
    if #available(iOS 11, macOS 13, watchOS 4, tvOS 11, *) {
    let queryString = url?.absoluteString == "http://localhost:8080/graphql?extensions=%7B%22persistedQuery%22:%7B%22sha256Hash%22:%22f6e76545cd03aa21368d9969cb39447f6e836a16717823281803778e7805d671%22,%22version%22:1%7D%7D&query=query%20HeroName($episode:%20Episode)%20%7B%0A%20%20hero(episode:%20$episode)%20%7B%0A%20%20%20%20__typename%0A%20%20%20%20name%0A%20%20%7D%0A%7D&variables=%7B%22episode%22:null%7D"
      XCTAssertTrue(queryString)
    } else {
      guard let variables = url?.queryItems?["variables"] else {
        XCTFail("variables should not nil")
        return
      }
      XCTAssertEqual(variables, "{\"episode\":null}")
      
      guard let ext = url?.queryItems?["extensions"],
        let data = ext.data(using: .utf8),
        let jsonBody = try? JSONSerializationFormat.deserialize(data: data) as? JSONObject
        else {
          XCTFail("extensions json data should not be nil")
          return
      }
      
      guard let comparePersistedQuery = jsonBody["persistedQuery"] as? JSONObject else {
        XCTFail("persistedQuery is missing")
        return
      }
      
      guard let sha256Hash = comparePersistedQuery["sha256Hash"] as? String else {
        XCTFail("sha256Hash is missing")
        return
      }
      
      guard let version = comparePersistedQuery["version"] as? Int else {
        XCTFail("version is missing")
        return
      }
      
      XCTAssertEqual(version, 1)
      XCTAssertEqual(sha256Hash, "f6e76545cd03aa21368d9969cb39447f6e836a16717823281803778e7805d671")
    }
  }
  
  func testMissingQueryParameterInBodyReturnsNil() {
    let operation = HeroNameQuery(episode: .empire)
    let body: GraphQLMap = [
      "variables": operation.variables,
    ]
    
    let transformer = GraphQLGETTransformer(body: body, url: self.url)
    
    let url = transformer.createGetURL()
    XCTAssertEqual(url?.absoluteString, "http://localhost:8080/graphql?variables=%7B%22episode%22:%22EMPIRE%22%7D")
=======
    XCTAssertEqual(url?.absoluteString, "http://localhost:8080/graphql?operationName=HeroName&query=query%20HeroName($episode:%20Episode)%20%7B%20hero(episode:%20$episode)%20%7B%20__typename%20name%20%7D%20%7D&variables=%7B%22episode%22:null%7D")
>>>>>>> bd6f03e2
  }
}<|MERGE_RESOLUTION|>--- conflicted
+++ resolved
@@ -22,13 +22,7 @@
     
     let url = transformer.createGetURL()
     
-<<<<<<< HEAD
-    let queryString = url?.absoluteString == "http://localhost:8080/graphql?query=query%20HeroName($episode:%20Episode)%20%7B%0A%20%20hero(episode:%20$episode)%20%7B%0A%20%20%20%20__typename%0A%20%20%20%20name%0A%20%20%7D%0A%7D&variables=%7B%22episode%22:%22EMPIRE%22%7D"
-    
-    XCTAssertTrue(queryString)
-=======
     XCTAssertEqual(url?.absoluteString, "http://localhost:8080/graphql?operationName=HeroName&query=query%20HeroName($episode:%20Episode)%20%7B%20hero(episode:%20$episode)%20%7B%20__typename%20name%20%7D%20%7D&variables=%7B%22episode%22:%22EMPIRE%22%7D")
->>>>>>> bd6f03e2
   }
   
   func testEncodingQueryWithMoreThanOneParameterIncludingNonHashableValue() {
@@ -228,9 +222,8 @@
     let transformer = GraphQLGETTransformer(body: body, url: self.url)
     
     let url = transformer.createGetURL()
-    let queryString = url?.absoluteString == "http://localhost:8080/graphql?query=query%20HeroName($episode:%20Episode)%20%7B%0A%20%20hero(episode:%20$episode)%20%7B%0A%20%20%20%20__typename%0A%20%20%20%20name%0A%20%20%7D%0A%7D&variables=%7B%22episode%22:null%7D"
-    
-    XCTAssertTrue(queryString)
+    
+    XCTAssertEqual(url?.absoluteString, "http://localhost:8080/graphql?operationName=HeroName&query=query%20HeroName($episode:%20Episode)%20%7B%20hero(episode:%20$episode)%20%7B%20__typename%20name%20%7D%20%7D&variables=%7B%22episode%22:null%7D")
   }
   
   func testEncodingQueryWith2DNullDefaultParameter() {
@@ -245,7 +238,6 @@
       "persistedQuery": persistedQuery
     ]
     
-<<<<<<< HEAD
     let body: GraphQLMap = [
       "query": operation.queryDocument,
       "variables": operation.variables,
@@ -293,19 +285,4 @@
       XCTAssertEqual(sha256Hash, "f6e76545cd03aa21368d9969cb39447f6e836a16717823281803778e7805d671")
     }
   }
-  
-  func testMissingQueryParameterInBodyReturnsNil() {
-    let operation = HeroNameQuery(episode: .empire)
-    let body: GraphQLMap = [
-      "variables": operation.variables,
-    ]
-    
-    let transformer = GraphQLGETTransformer(body: body, url: self.url)
-    
-    let url = transformer.createGetURL()
-    XCTAssertEqual(url?.absoluteString, "http://localhost:8080/graphql?variables=%7B%22episode%22:%22EMPIRE%22%7D")
-=======
-    XCTAssertEqual(url?.absoluteString, "http://localhost:8080/graphql?operationName=HeroName&query=query%20HeroName($episode:%20Episode)%20%7B%20hero(episode:%20$episode)%20%7B%20__typename%20name%20%7D%20%7D&variables=%7B%22episode%22:null%7D")
->>>>>>> bd6f03e2
-  }
 }