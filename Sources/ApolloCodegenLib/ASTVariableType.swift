--- conflicted
+++ resolved
@@ -58,7 +58,6 @@
   
   func toSwiftType() throws -> String {
     switch self.kind {
-<<<<<<< HEAD
       case .ListType:
         guard let innerType = self.type else {
           throw TypeConversionError.typeNotPresent(forKind: self.kind)
@@ -70,24 +69,9 @@
         guard let innerType = self.type else {
           throw TypeConversionError.typeNotPresent(forKind: self.kind)
         }
-=======
-    case .LIST:
-      return "[\(inner)]?"
-    case .NON_NULL:
-      return try inner.apollo.droppingSuffix("?")
-    case .ENUM,
-         .INPUT_OBJECT,
-         .INTERFACE,
-         .OBJECT,
-         .SCALAR,
-         .UNION:
-      guard let name = self.name else {
-        throw TypeConversionError.nameNotPresent(forKind: self.kind)
-      }
->>>>>>> 015e534c
       
         let innerSwiftType = try innerType.toSwiftType()
-        return try innerSwiftType.apollo_droppingSuffix("?")
+        return try innerSwiftType.apollo.droppingSuffix("?")
       case .NamedType:
         guard let name = self.name else {
           throw TypeConversionError.typeNotPresent(forKind: self.kind)
@@ -105,7 +89,7 @@
   }
   
   func toGraphQLOptional() throws -> String {
-    let type = try self.toSwiftType().apollo_droppingSuffix("?")
+    let type = try self.toSwiftType().apollo.droppingSuffix("?")
     return "GraphQLOptional<\(type)>"
   }
 }
